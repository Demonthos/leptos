use crate::runtime::{with_runtime, RuntimeId};
use crate::{debug_warn, Runtime, Scope, ScopeProperty};
use cfg_if::cfg_if;
use std::cell::RefCell;
use std::fmt::Debug;

/// Effects run a certain chunk of code whenever the signals they depend on change.
/// `create_effect` immediately runs the given function once, tracks its dependence
/// on any signal values read within it, and reruns the function whenever the value
/// of a dependency changes.
///
/// Effects are intended to run *side-effects* of the system, not to synchronize state
/// *within* the system. In other words: don't write to signals within effects.
/// (If you need to define a signal that depends on the value of other signals, use a
/// derived signal or [create_memo](crate::create_memo)).
///
/// The effect function is called with an argument containing whatever value it returned
/// the last time it ran. On the initial run, this is `None`.
///
/// By default, effects **do not run on the server**. This means you can call browser-specific
/// APIs within the effect function without causing issues. If you need an effect to run on
/// the server, use [create_isomorphic_effect].
/// ```
/// # use leptos_reactive::*;
/// # use log::*;
/// # create_scope(create_runtime(), |cx| {
/// let (a, set_a) = create_signal(cx, 0);
/// let (b, set_b) = create_signal(cx, 0);
///
/// // ✅ use effects to interact between reactive state and the outside world
/// create_effect(cx, move |_| {
///   // immediately prints "Value: 0" and subscribes to `a`
///   log::debug!("Value: {}", a());
/// });
///
/// set_a(1);
/// // ✅ because it's subscribed to `a`, the effect reruns and prints "Value: 1"
///
/// // ❌ don't use effects to synchronize state within the reactive system
/// create_effect(cx, move |_| {
///   // this technically works but can cause unnecessary re-renders
///   // and easily lead to problems like infinite loops
///   set_b(a() + 1);
/// });
/// # if !cfg!(feature = "ssr") {
/// # assert_eq!(b(), 2);
/// # }
/// # }).dispose();
/// ```
#[cfg_attr(
    debug_assertions,
    instrument(
        level = "trace",
        skip_all,
        fields(
            scope = ?cx.id,
            ty = %std::any::type_name::<T>()
        )
    )
)]
#[track_caller]
pub fn create_effect<T>(cx: Scope, f: impl Fn(Option<T>) -> T + 'static)
where
    T: 'static,
{
    cfg_if! {
        if #[cfg(not(feature = "ssr"))] {
            let e = cx.runtime.create_effect(f);
            cx.with_scope_property(|prop| prop.push(ScopeProperty::Effect(e)))
        } else {
            // clear warnings
            _ = cx;
            _ = f;
        }
    }
}

/// Creates an effect; unlike effects created by [create_effect], isomorphic effects will run on
/// the server as well as the client.
/// ```
/// # use leptos_reactive::*;
/// # use log::*;
/// # create_scope(create_runtime(), |cx| {
/// let (a, set_a) = create_signal(cx, 0);
/// let (b, set_b) = create_signal(cx, 0);
///
/// // ✅ use effects to interact between reactive state and the outside world
/// create_isomorphic_effect(cx, move |_| {
///   // immediately prints "Value: 0" and subscribes to `a`
///   log::debug!("Value: {}", a());
/// });
///
/// set_a(1);
/// // ✅ because it's subscribed to `a`, the effect reruns and prints "Value: 1"
///
/// // ❌ don't use effects to synchronize state within the reactive system
/// create_isomorphic_effect(cx, move |_| {
///   // this technically works but can cause unnecessary re-renders
///   // and easily lead to problems like infinite loops
///   set_b(a() + 1);
/// });
/// # assert_eq!(b(), 2);
/// # }).dispose();
#[cfg_attr(
    debug_assertions,
    instrument(
        level = "trace",
        skip_all,
        fields(
            scope = ?cx.id,
            ty = %std::any::type_name::<T>()
        )
    )
)]
#[track_caller]
pub fn create_isomorphic_effect<T>(cx: Scope, f: impl Fn(Option<T>) -> T + 'static)
where
    T: 'static,
{
    let e = cx.runtime.create_effect(f);
    cx.with_scope_property(|prop| prop.push(ScopeProperty::Effect(e)))
}

#[doc(hidden)]
#[cfg_attr(
    debug_assertions,
    instrument(
        level = "trace",
        skip_all,
        fields(
            scope = ?cx.id,
            ty = %std::any::type_name::<T>()
        )
    )
)]
pub fn create_render_effect<T>(cx: Scope, f: impl Fn(Option<T>) -> T + 'static)
where
    T: 'static,
{
    create_effect(cx, f);
}

slotmap::new_key_type! {
    /// Unique ID assigned to an [Effect](crate::Effect).
    pub(crate) struct EffectId;
}

pub(crate) struct Effect<T, F>
where
    T: 'static,
    F: Fn(Option<T>) -> T,
{
    pub(crate) f: F,
    pub(crate) value: RefCell<Option<T>>,
    #[cfg(debug_assertions)]
    pub(crate) defined_at: &'static std::panic::Location<'static>,
}

pub(crate) trait AnyEffect {
    fn run(&self, id: EffectId, runtime: RuntimeId);
}

impl<T, F> AnyEffect for Effect<T, F>
where
    T: 'static,
    F: Fn(Option<T>) -> T,
{
    #[cfg_attr(
        debug_assertions,
        instrument(
            name = "Effect::run()",
            level = "debug",
            skip_all,
            fields(
<<<<<<< HEAD
                id = ?id,
                defined_at = %self.defined_at,
=======
                id = %format!("{id:?}"),
                defined_at = %format!("{:?}", self.defined_at),
>>>>>>> 0956c48b
                ty = %std::any::type_name::<T>()
            )
        )
    )]
    fn run(&self, id: EffectId, runtime: RuntimeId) {
        with_runtime(runtime, |runtime| {
            // clear previous dependencies
            id.cleanup(runtime);

            // set this as the current observer
            let prev_observer = runtime.observer.take();
            runtime.observer.set(Some(id));

            // run the effect
            let value = self.value.take();
            let new_value = (self.f)(value);
            *self.value.borrow_mut() = Some(new_value);

            // restore the previous observer
            runtime.observer.set(prev_observer);
        })
    }
}

impl EffectId {
    pub(crate) fn run<T>(&self, runtime_id: RuntimeId) {
        with_runtime(runtime_id, |runtime| {
            let effect = {
                let effects = runtime.effects.borrow();
                effects.get(*self).cloned()
            };
            if let Some(effect) = effect {
                effect.run(*self, runtime_id);
            } else {
                debug_warn!("[Effect] Trying to run an Effect that has been disposed. This is probably either a logic error in a component that creates and disposes of scopes, or a Resource resolving after its scope has been dropped without having been cleaned up.")
            }
        })
    }

    #[cfg_attr(
        debug_assertions,
        instrument(
            name = "Effect::cleanup()",
            level = "debug",
            skip_all,
            fields(
<<<<<<< HEAD
                id = ?self,
=======
                id = %format!("{self:?}"),
>>>>>>> 0956c48b
            )
        )
    )]
    pub(crate) fn cleanup(&self, runtime: &Runtime) {
        let sources = runtime.effect_sources.borrow();
        if let Some(sources) = sources.get(*self) {
            let subs = runtime.signal_subscribers.borrow();
            for source in sources.borrow().iter() {
                if let Some(source) = subs.get(*source) {
                    source.borrow_mut().remove(self);
                }
            }
        }
    }
}<|MERGE_RESOLUTION|>--- conflicted
+++ resolved
@@ -172,14 +172,9 @@
             level = "debug",
             skip_all,
             fields(
-<<<<<<< HEAD
-                id = ?id,
-                defined_at = %self.defined_at,
-=======
-                id = %format!("{id:?}"),
-                defined_at = %format!("{:?}", self.defined_at),
->>>>>>> 0956c48b
-                ty = %std::any::type_name::<T>()
+              id = ?id,
+              defined_at = %self.defined_at,
+              ty = %std::any::type_name::<T>()
             )
         )
     )]
@@ -225,11 +220,7 @@
             level = "debug",
             skip_all,
             fields(
-<<<<<<< HEAD
-                id = ?self,
-=======
-                id = %format!("{self:?}"),
->>>>>>> 0956c48b
+              id = ?self,
             )
         )
     )]
