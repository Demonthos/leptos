--- conflicted
+++ resolved
@@ -11,11 +11,7 @@
         use actix_files::{Files};
         use actix_web::*;
         use crate::todo::*;
-<<<<<<< HEAD
         use std::{net::SocketAddr, env};
-=======
-        use std::env;
->>>>>>> a68d276c
 
         #[get("/style.css")]
         async fn css() -> impl Responder {
@@ -33,7 +29,6 @@
 
             crate::todo::register_server_functions();
 
-<<<<<<< HEAD
             HttpServer::new(move || {
                 let render_options: RenderOptions = RenderOptions::builder()
                     .pkg_path("/pkg/todo_app_sqlite")
@@ -43,13 +38,6 @@
                     .build();
                 render_options.write_to_file();
 
-=======
-            let addr = SocketAddr::from(([127,0,0,1],3000));
-
-            HttpServer::new(move || {
-                let render_options: RenderOptions = RenderOptions::builder().pkg_path("/pkg/todo_app_sqlite").reload_port(3001).socket_address(addr.clone()).environment(&env::var("RUST_ENV")).build();
-                render_options.write_to_file();
->>>>>>> a68d276c
                 App::new()
                     .service(Files::new("/pkg", "./pkg"))
                     .service(css)
@@ -57,11 +45,7 @@
                     .route("/{tail:.*}", leptos_actix::render_app_to_stream(render_options, |cx| view! { cx, <TodoApp/> }))
                 //.wrap(middleware::Compress::default())
             })
-<<<<<<< HEAD
             .bind(addr)?
-=======
-            .bind(&addr)?
->>>>>>> a68d276c
             .run()
             .await
         }
