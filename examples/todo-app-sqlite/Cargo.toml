[package]
name = "todo-app-sqlite"
version = "0.1.0"
edition = "2021"

[lib]
crate-type = ["cdylib", "rlib"]

[dependencies]
<<<<<<< HEAD
actix-files = { version = "0.6", optional = true }
actix-web = { version = "4", optional = true, features = ["openssl", "macros"] }
anyhow = "1"
broadcaster = "1"
console_log = "0.2"
console_error_panic_hook = "0.1"
serde = { version = "1", features = ["derive"] }
futures = "0.3"
cfg-if = "1"
=======
actix-files = { version = "0.6.2", optional = true }
actix-web = { version = "4.2.1", optional = true, features = ["openssl", "macros"] }
anyhow = "1.0.66"
broadcaster = "1.0.0"
console_log = "0.2.0"
console_error_panic_hook = "0.1.7"
serde = { version = "1.0.148", features = ["derive"] }
futures = "0.3.25"
cfg-if = "1.0.0"
>>>>>>> a68d276c
leptos = { path = "../../leptos", default-features = false, features = [
	"serde",
] }
leptos_actix = { path = "../../integrations/actix", optional = true }
leptos_meta = { path = "../../meta", default-features = false }
leptos_router = { path = "../../router", default-features = false }
<<<<<<< HEAD
log = "0.4"
simple_logger = "2"
=======
log = "0.4.17"
simple_logger = "4.0.0"
>>>>>>> a68d276c
gloo = { git = "https://github.com/rustwasm/gloo" }
sqlx = { version = "0.6.2", features = [
	"runtime-tokio-rustls",
	"sqlite",
], optional = true }
http = "0.2.8"

[features]
default = ["ssr"]
hydrate = ["leptos/hydrate", "leptos_meta/hydrate", "leptos_router/hydrate"]
ssr = ["dep:actix-files", "dep:actix-web", "dep:sqlx", "leptos/ssr", "leptos_actix", "leptos_meta/ssr", "leptos_router/ssr"]

[package.metadata.cargo-all-features]
denylist = ["actix-files", "actix-web", "leptos_actix", "sqlx"]
skip_feature_sets = [["csr", "ssr"], ["csr", "hydrate"], ["ssr", "hydrate"]]<|MERGE_RESOLUTION|>--- conflicted
+++ resolved
@@ -7,7 +7,6 @@
 crate-type = ["cdylib", "rlib"]
 
 [dependencies]
-<<<<<<< HEAD
 actix-files = { version = "0.6", optional = true }
 actix-web = { version = "4", optional = true, features = ["openssl", "macros"] }
 anyhow = "1"
@@ -17,30 +16,14 @@
 serde = { version = "1", features = ["derive"] }
 futures = "0.3"
 cfg-if = "1"
-=======
-actix-files = { version = "0.6.2", optional = true }
-actix-web = { version = "4.2.1", optional = true, features = ["openssl", "macros"] }
-anyhow = "1.0.66"
-broadcaster = "1.0.0"
-console_log = "0.2.0"
-console_error_panic_hook = "0.1.7"
-serde = { version = "1.0.148", features = ["derive"] }
-futures = "0.3.25"
-cfg-if = "1.0.0"
->>>>>>> a68d276c
 leptos = { path = "../../leptos", default-features = false, features = [
 	"serde",
 ] }
 leptos_actix = { path = "../../integrations/actix", optional = true }
 leptos_meta = { path = "../../meta", default-features = false }
 leptos_router = { path = "../../router", default-features = false }
-<<<<<<< HEAD
 log = "0.4"
 simple_logger = "2"
-=======
-log = "0.4.17"
-simple_logger = "4.0.0"
->>>>>>> a68d276c
 gloo = { git = "https://github.com/rustwasm/gloo" }
 sqlx = { version = "0.6.2", features = [
 	"runtime-tokio-rustls",
